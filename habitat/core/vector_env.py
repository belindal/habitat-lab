--- conflicted
+++ resolved
@@ -78,16 +78,6 @@
 
 
 @attr.s(auto_attribs=True, slots=True)
-<<<<<<< HEAD
-class ReadWrapper:
-    read_fn: Callable[[], Any]
-    _is_waiting: bool = False
-
-    def __call__(self) -> Any:
-        assert self._is_waiting
-        res = self.read_fn()
-        self._is_waiting = False
-=======
 class _ReadWrapper:
     r"""Convenience wrapper to track if a connection to a worker process
     should have something to read.
@@ -104,22 +94,11 @@
             )
         res = self.read_fn()
         self.is_waiting = False
->>>>>>> f751182e
 
         return res
 
 
 @attr.s(auto_attribs=True, slots=True)
-<<<<<<< HEAD
-class WriteWrapper:
-    write_fn: Callable[[Any], None]
-    _read_wrapper: ReadWrapper
-
-    def __call__(self, data: Any) -> None:
-        assert not self._read_wrapper._is_waiting
-        self.write_fn(data)
-        self._read_wrapper._is_waiting = True
-=======
 class _WriteWrapper:
     r"""Convenience wrapper to track if a connection to a worker process
     can be written to safely.  In other words, checks to make sure the
@@ -136,7 +115,6 @@
             )
         self.write_fn(data)
         self.read_wrapper.is_waiting = True
->>>>>>> f751182e
 
 
 class VectorEnv:
@@ -155,13 +133,8 @@
     _num_envs: int
     _auto_reset_done: bool
     _mp_ctx: BaseContext
-<<<<<<< HEAD
-    _connection_read_fns: List[ReadWrapper]
-    _connection_write_fns: List[WriteWrapper]
-=======
     _connection_read_fns: List[_ReadWrapper]
     _connection_write_fns: List[_WriteWrapper]
->>>>>>> f751182e
 
     def __init__(
         self,
@@ -325,11 +298,7 @@
         env_fn_args: Sequence[Tuple],
         make_env_fn: Callable[..., Union[Env, RLEnv]] = _make_env_fn,
         workers_ignore_signals: bool = False,
-<<<<<<< HEAD
-    ) -> Tuple[List[ReadWrapper], List[WriteWrapper]]:
-=======
     ) -> Tuple[List[_ReadWrapper], List[_WriteWrapper]]:
->>>>>>> f751182e
         parent_connections, worker_connections = zip(
             *[self._mp_ctx.Pipe(duplex=True) for _ in range(self._num_envs)]
         )
@@ -355,18 +324,12 @@
             ps.start()
             worker_conn.close()
 
-<<<<<<< HEAD
-        read_fns = [ReadWrapper(p.recv) for p in parent_connections]
-        write_fns = [
-            WriteWrapper(p.send, read_fn)
-=======
         read_fns = [
             _ReadWrapper(p.recv, rank)
             for rank, p in enumerate(parent_connections)
         ]
         write_fns = [
             _WriteWrapper(p.send, read_fn)
->>>>>>> f751182e
             for p, read_fn in zip(parent_connections, read_fns)
         ]
 
@@ -484,11 +447,7 @@
             return
 
         for read_fn in self._connection_read_fns:
-<<<<<<< HEAD
-            if read_fn._is_waiting:
-=======
             if read_fn.is_waiting:
->>>>>>> f751182e
                 read_fn()
 
         for write_fn in self._connection_write_fns:
@@ -515,11 +474,7 @@
         only some are active (for example during the last episodes of running
         eval episodes).
         """
-<<<<<<< HEAD
-        if self._connection_read_fns[index]._is_waiting:
-=======
         if self._connection_read_fns[index].is_waiting:
->>>>>>> f751182e
             self._connection_read_fns[index]()
         read_fn = self._connection_read_fns.pop(index)
         write_fn = self._connection_write_fns.pop(index)
@@ -649,11 +604,7 @@
         env_fn_args: Sequence[Tuple],
         make_env_fn: Callable[..., Env] = _make_env_fn,
         workers_ignore_signals: bool = False,
-<<<<<<< HEAD
-    ) -> Tuple[List[ReadWrapper], List[WriteWrapper]]:
-=======
     ) -> Tuple[List[_ReadWrapper], List[_WriteWrapper]]:
->>>>>>> f751182e
         queues: Iterator[Tuple[Any, ...]] = zip(
             *[(Queue(), Queue()) for _ in range(self._num_envs)]
         )
@@ -676,18 +627,12 @@
             thread.daemon = True
             thread.start()
 
-<<<<<<< HEAD
-        read_fns = [ReadWrapper(q.get) for q in parent_read_queues]
-        write_fns = [
-            WriteWrapper(q.put, read_wrapper)
-=======
         read_fns = [
             _ReadWrapper(q.get, rank)
             for rank, q in enumerate(parent_read_queues)
         ]
         write_fns = [
             _WriteWrapper(q.put, read_wrapper)
->>>>>>> f751182e
             for q, read_wrapper in zip(parent_write_queues, read_fns)
         ]
         return read_fns, write_fns